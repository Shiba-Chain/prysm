--- conflicted
+++ resolved
@@ -2699,13 +2699,8 @@
         name = "com_github_prysmaticlabs_ethereumapis",
         build_file_generation = "off",
         importpath = "github.com/prysmaticlabs/ethereumapis",
-<<<<<<< HEAD
-        sum = "h1:F+hZ5NCAmI6dyydYEIP6mDSKKXlu12vbosuw02p+YMg=",
-        version = "v0.0.0-20210506204710-5ea307da3722",
-=======
         sum = "h1:dF29TclJ1YYKiE6TyqG5uq6S4SjAC/HbMkzM9J/6/XU=",
         version = "v0.0.0-20210505030121-3eedfdc0d01d",
->>>>>>> 9ce6e340
     )
     go_repository(
         name = "com_github_prysmaticlabs_go_bitfield",
