--- conflicted
+++ resolved
@@ -348,10 +348,6 @@
 	params.SetupTestConfigCleanup(t)
 	// Clean up caches after usage.
 	defer cache.SubnetIDs.EmptyAllCaches()
-<<<<<<< HEAD
-	defer cache.SubnetIDs.EmptyAllCaches()
-=======
->>>>>>> 4d02329c
 
 	tests := []struct {
 		name           string
