// Package helpers defines helper functions to peer into
// end to end processes and kill processes as needed.
package helpers

import (
	"bufio"
	"context"
	"fmt"
	"io"
	"io/ioutil"
	"net/http"
	"os"
	"path"
	"path/filepath"
	"strings"
	"testing"
	"time"

	eth "github.com/prysmaticlabs/ethereumapis/eth/v1alpha1"
	e2e "github.com/prysmaticlabs/prysm/endtoend/params"
	e2etypes "github.com/prysmaticlabs/prysm/endtoend/types"
	"github.com/prysmaticlabs/prysm/shared/params"
	"github.com/prysmaticlabs/prysm/shared/slotutil"
	log "github.com/sirupsen/logrus"
	"golang.org/x/sync/errgroup"
	"google.golang.org/grpc"
)

const (
	maxPollingWaitTime  = 60 * time.Second // A minute so timing out doesn't take very long.
	filePollingInterval = 500 * time.Millisecond
	memoryHeapFileName  = "node_heap_%d.pb.gz"
	cpuProfileFileName  = "node_cpu_profile_%d.pb.gz"
	fileBufferSize      = 64 * 1024
	maxFileBufferSize   = 1024 * 1024
)

// Graffiti is a list of sample graffiti strings.
var Graffiti = []string{"Sushi", "Ramen", "Takoyaki"}

// DeleteAndCreateFile checks if the file path given exists, if it does, it deletes it and creates a new file.
// If not, it just creates the requested file.
func DeleteAndCreateFile(tmpPath, fileName string) (*os.File, error) {
	filePath := path.Join(tmpPath, fileName)
	if _, err := os.Stat(filePath); os.IsExist(err) {
		if err = os.Remove(filePath); err != nil {
			return nil, err
		}
	}
	newFile, err := os.Create(path.Join(tmpPath, fileName))
	if err != nil {
		return nil, err
	}
	return newFile, nil
}

// WaitForTextInFile checks a file every polling interval for the text requested.
func WaitForTextInFile(file *os.File, text string) error {
	d := time.Now().Add(maxPollingWaitTime)
	ctx, cancel := context.WithDeadline(context.Background(), d)
	defer cancel()

	// Use a ticker with a deadline to poll a given file.
	ticker := time.NewTicker(filePollingInterval)
	defer ticker.Stop()
	for {
		select {
		case <-ctx.Done():
			contents, err := ioutil.ReadAll(file)
			if err != nil {
				return err
			}
			return fmt.Errorf("could not find requested text \"%s\" in logs:\n%s", text, contents)
		case <-ticker.C:
			fileScanner := bufio.NewScanner(file)
			buf := make([]byte, 0, fileBufferSize)
			fileScanner.Buffer(buf, maxFileBufferSize)
			for fileScanner.Scan() {
				scanned := fileScanner.Text()
				if strings.Contains(scanned, text) {
					return nil
				}
			}
			if err := fileScanner.Err(); err != nil {
				return err
			}
			_, err := file.Seek(0, io.SeekStart)
			if err != nil {
				return err
			}
		}
	}
}

<<<<<<< HEAD
func CheckTextNotInFile(file *os.File, text string) error {
	fileScanner := bufio.NewScanner(file)
	buf := make([]byte, 0, fileBufferSize)
	fileScanner.Buffer(buf, maxFileBufferSize)
	for fileScanner.Scan() {
		scanned := fileScanner.Text()
		if strings.Contains(scanned, text) {
			return fmt.Errorf("found text \"%s\" in file", text)
		}
	}
	if err := fileScanner.Err(); err != nil {
		return err
	}
	_, err := file.Seek(0, io.SeekStart)
	if err != nil {
		return err
	}
	return nil
}

=======
// GraffitiYamlFile outputs graffiti YAML file into a testing directory.
>>>>>>> 3574ee17
func GraffitiYamlFile(testDir string) (string, error) {
	b := []byte(`default: "Rice"
random: 
  - "Sushi"
  - "Ramen"
  - "Takoyaki"
`)
	f := filepath.Join(testDir, "graffiti.yaml")
	if err := ioutil.WriteFile(f, b, os.ModePerm); err != nil {
		return "", err
	}
	return f, nil
}

// LogOutput logs the output of all log files made.
func LogOutput(t *testing.T, config *e2etypes.E2EConfig) {
	// Log out errors from beacon chain nodes.
	for i := 0; i < e2e.TestParams.BeaconNodeCount; i++ {
		beaconLogFile, err := os.Open(path.Join(e2e.TestParams.LogPath, fmt.Sprintf(e2e.BeaconNodeLogFileName, i)))
		if err != nil {
			t.Fatal(err)
		}
		LogErrorOutput(t, beaconLogFile, "beacon chain node", i)

		validatorLogFile, err := os.Open(path.Join(e2e.TestParams.LogPath, fmt.Sprintf(e2e.ValidatorLogFileName, i)))
		if err != nil {
			t.Fatal(err)
		}
		LogErrorOutput(t, validatorLogFile, "validator client", i)
	}

	t.Logf("Ending time: %s\n", time.Now().String())
}

// LogErrorOutput logs the output of a specific file.
func LogErrorOutput(t *testing.T, file io.Reader, title string, index int) {
	var errorLines []string

	scanner := bufio.NewScanner(file)
	for scanner.Scan() {
		currentLine := scanner.Text()
		if strings.Contains(currentLine, "level=error") {
			errorLines = append(errorLines, currentLine)
		}
	}
	if len(errorLines) < 1 {
		return
	}

	t.Logf("==================== Start of %s %d error output ==================\n", title, index)
	for _, err := range errorLines {
		t.Log(err)
	}
}

// WritePprofFiles writes the memory heap and cpu profile files to the test path.
func WritePprofFiles(testDir string, index int) error {
	url := fmt.Sprintf("http://127.0.0.1:%d/debug/pprof/heap", e2e.TestParams.BeaconNodeRPCPort+50+index)
	filePath := filepath.Join(testDir, fmt.Sprintf(memoryHeapFileName, index))
	if err := writeURLRespAtPath(url, filePath); err != nil {
		return err
	}
	url = fmt.Sprintf("http://127.0.0.1:%d/debug/pprof/profile", e2e.TestParams.BeaconNodeRPCPort+50+index)
	filePath = filepath.Join(testDir, fmt.Sprintf(cpuProfileFileName, index))
	return writeURLRespAtPath(url, filePath)
}

func writeURLRespAtPath(url, filePath string) error {
	resp, err := http.Get(url)
	if err != nil {
		return err
	}
	defer func() {
		if err = resp.Body.Close(); err != nil {
			return
		}
	}()

	body, err := ioutil.ReadAll(resp.Body)
	if err != nil {
		return err
	}
	file, err := os.Create(filePath)
	if err != nil {
		return err
	}
	if _, err = file.Write(body); err != nil {
		return err
	}
	return nil
}

// NewLocalConnection creates and returns GRPC connection on a given localhost port.
func NewLocalConnection(ctx context.Context, port int) (*grpc.ClientConn, error) {
	endpoint := fmt.Sprintf("127.0.0.1:%d", port)
	dialOpts := []grpc.DialOption{
		grpc.WithInsecure(),
	}
	conn, err := grpc.DialContext(ctx, endpoint, dialOpts...)
	if err != nil {
		return nil, err
	}
	return conn, nil
}

// NewLocalConnections returns number of GRPC connections, along with function to close all of them.
func NewLocalConnections(ctx context.Context, numConns int) ([]*grpc.ClientConn, func(), error) {
	conns := make([]*grpc.ClientConn, numConns)
	for i := 0; i < len(conns); i++ {
		conn, err := NewLocalConnection(ctx, e2e.TestParams.BeaconNodeRPCPort+i)
		if err != nil {
			return nil, nil, err
		}
		conns[i] = conn
	}
	return conns, func() {
		for _, conn := range conns {
			if err := conn.Close(); err != nil {
				log.Error(err)
			}
		}
	}, nil
}

// ComponentsStarted checks, sequentially, each provided component, blocks until all of the components are ready.
func ComponentsStarted(ctx context.Context, comps []e2etypes.ComponentRunner) error {
	for _, comp := range comps {
		select {
		case <-ctx.Done():
			return ctx.Err()
		case <-comp.Started():
			continue
		}
	}
	return nil
}

// EpochTickerStartTime calculates the best time to start epoch ticker for a given genesis.
func EpochTickerStartTime(genesis *eth.Genesis) time.Time {
	epochSeconds := uint64(params.BeaconConfig().SlotsPerEpoch.Mul(params.BeaconConfig().SecondsPerSlot))
	epochSecondsHalf := time.Duration(int64(epochSeconds*1000)/2) * time.Millisecond
	// Adding a half slot here to ensure the requests are in the middle of an epoch.
	middleOfEpoch := epochSecondsHalf + slotutil.DivideSlotBy(2 /* half a slot */)
	genesisTime := time.Unix(genesis.GenesisTime.Seconds, 0)
	// Offsetting the ticker from genesis so it ticks in the middle of an epoch, in order to keep results consistent.
	return genesisTime.Add(middleOfEpoch)
}

// WaitOnNodes waits on nodes to complete execution, accepts function that will be called when all nodes are ready.
func WaitOnNodes(ctx context.Context, nodes []e2etypes.ComponentRunner, nodesStarted func()) error {
	// Start nodes.
	g, ctx := errgroup.WithContext(ctx)
	for _, node := range nodes {
		node := node
		g.Go(func() error {
			return node.Start(ctx)
		})
	}

	// Mark set as ready (happens when all contained nodes report as started).
	go func() {
		for _, node := range nodes {
			select {
			case <-ctx.Done():
				return
			case <-node.Started():
				continue
			}
		}
		// When all nodes are done, signal the client. Client handles unresponsive components by setting up
		// a deadline for passed in context, and this ensures that nothing breaks if function below is never called.
		nodesStarted()
	}()

	return g.Wait()
}<|MERGE_RESOLUTION|>--- conflicted
+++ resolved
@@ -92,30 +92,7 @@
 	}
 }
 
-<<<<<<< HEAD
-func CheckTextNotInFile(file *os.File, text string) error {
-	fileScanner := bufio.NewScanner(file)
-	buf := make([]byte, 0, fileBufferSize)
-	fileScanner.Buffer(buf, maxFileBufferSize)
-	for fileScanner.Scan() {
-		scanned := fileScanner.Text()
-		if strings.Contains(scanned, text) {
-			return fmt.Errorf("found text \"%s\" in file", text)
-		}
-	}
-	if err := fileScanner.Err(); err != nil {
-		return err
-	}
-	_, err := file.Seek(0, io.SeekStart)
-	if err != nil {
-		return err
-	}
-	return nil
-}
-
-=======
 // GraffitiYamlFile outputs graffiti YAML file into a testing directory.
->>>>>>> 3574ee17
 func GraffitiYamlFile(testDir string) (string, error) {
 	b := []byte(`default: "Rice"
 random: 
