--- conflicted
+++ resolved
@@ -2,18 +2,6 @@
 
 import (
 	"bytes"
-<<<<<<< HEAD
-
-	"github.com/pkg/errors"
-	types "github.com/prysmaticlabs/eth2-types"
-	"github.com/prysmaticlabs/prysm/beacon-chain/core/helpers"
-	"github.com/prysmaticlabs/prysm/beacon-chain/state"
-	ethpb "github.com/prysmaticlabs/prysm/proto/prysm/v1alpha1"
-	"github.com/prysmaticlabs/prysm/shared/attestationutil"
-	"github.com/prysmaticlabs/prysm/shared/params"
-)
-
-=======
 	"context"
 
 	"github.com/pkg/errors"
@@ -247,7 +235,6 @@
 	return helpers.IncreaseBalance(beaconState, i, proposerReward)
 }
 
->>>>>>> d26f52a7
 // HasValidatorFlag returns true if the flag at position has set.
 func HasValidatorFlag(flag, flagPosition uint8) bool {
 	return ((flag >> flagPosition) & 1) == 1
@@ -258,43 +245,9 @@
 	return flag | (1 << flagPosition)
 }
 
-<<<<<<< HEAD
-// AttestationParticipationFlagIndices retrieves a map of attestation scoring based on Altair's participation flag indices.
-// This is used to facilitate process attestation during state transition and during upgrade to altair state.
-//
-// Spec code:
-// def get_attestation_participation_flag_indices(state: BeaconState,
-//                                               data: AttestationData,
-//                                               inclusion_delay: uint64) -> Sequence[int]:
-//    """
-//    Return the flag indices that are satisfied by an attestation.
-//    """
-//    if data.target.epoch == get_current_epoch(state):
-//        justified_checkpoint = state.current_justified_checkpoint
-//    else:
-//        justified_checkpoint = state.previous_justified_checkpoint
-//
-//    # Matching roots
-//    is_matching_source = data.source == justified_checkpoint
-//    is_matching_target = is_matching_source and data.target.root == get_block_root(state, data.target.epoch)
-//    is_matching_head = is_matching_target and data.beacon_block_root == get_block_root_at_slot(state, data.slot)
-//    assert is_matching_source
-//
-//    participation_flag_indices = []
-//    if is_matching_source and inclusion_delay <= integer_squareroot(SLOTS_PER_EPOCH):
-//        participation_flag_indices.append(TIMELY_SOURCE_FLAG_INDEX)
-//    if is_matching_target and inclusion_delay <= SLOTS_PER_EPOCH:
-//        participation_flag_indices.append(TIMELY_TARGET_FLAG_INDEX)
-//    if is_matching_head and inclusion_delay == MIN_ATTESTATION_INCLUSION_DELAY:
-//        participation_flag_indices.append(TIMELY_HEAD_FLAG_INDEX)
-//
-//    return participation_flag_indices
-func AttestationParticipationFlagIndices(beaconState state.BeaconStateAltair, data *ethpb.AttestationData, delay types.Slot) (map[uint8]bool, error) {
-=======
 // This retrieves a map of attestation scoring based on Altair's participation flag indices.
 // This is used to facilitate process attestation during state transition.
 func attestationParticipationFlagIndices(beaconState state.BeaconStateAltair, data *ethpb.AttestationData, delay types.Slot) (map[uint8]bool, error) {
->>>>>>> d26f52a7
 	currEpoch := helpers.CurrentEpoch(beaconState)
 	var justifiedCheckpt *ethpb.Checkpoint
 	if data.Target.Epoch == currEpoch {
@@ -303,58 +256,6 @@
 		justifiedCheckpt = beaconState.PreviousJustifiedCheckpoint()
 	}
 
-<<<<<<< HEAD
-	matchedSrc, matchedTgt, matchedHead, err := MatchingStatus(beaconState, data, justifiedCheckpt)
-	if err != nil {
-		return nil, err
-	}
-	if !matchedSrc {
-		return nil, errors.New("source epoch does not match")
-	}
-
-	participatedFlags := make(map[uint8]bool)
-	cfg := params.BeaconConfig()
-	sourceFlagIndex := cfg.TimelySourceFlagIndex
-	targetFlagIndex := cfg.TimelyTargetFlagIndex
-	headFlagIndex := cfg.TimelyHeadFlagIndex
-	slotsPerEpoch := cfg.SlotsPerEpoch
-	sqtRootSlots := cfg.SqrRootSlotsPerEpoch
-	if matchedSrc && delay <= sqtRootSlots {
-		participatedFlags[sourceFlagIndex] = true
-	}
-	matchedSrcTgt := matchedSrc && matchedTgt
-	if matchedSrcTgt && delay <= slotsPerEpoch {
-		participatedFlags[targetFlagIndex] = true
-	}
-	matchedSrcTgtHead := matchedHead && matchedSrcTgt
-	if matchedSrcTgtHead && delay == cfg.MinAttestationInclusionDelay {
-		participatedFlags[headFlagIndex] = true
-	}
-	return participatedFlags, nil
-}
-
-// MatchingStatus returns the matching statues for attestation data's source target and head.
-//
-// Spec code:
-//    is_matching_source = data.source == justified_checkpoint
-//    is_matching_target = is_matching_source and data.target.root == get_block_root(state, data.target.epoch)
-//    is_matching_head = is_matching_target and data.beacon_block_root == get_block_root_at_slot(state, data.slot)
-func MatchingStatus(beaconState state.BeaconState, data *ethpb.AttestationData, cp *ethpb.Checkpoint) (matchedSrc bool, matchedTgt bool, matchedHead bool, err error) {
-	matchedSrc = attestationutil.CheckPointIsEqual(data.Source, cp)
-
-	r, err := helpers.BlockRoot(beaconState, data.Target.Epoch)
-	if err != nil {
-		return false, false, false, err
-	}
-	matchedTgt = bytes.Equal(r, data.Target.Root)
-
-	r, err = helpers.BlockRootAtSlot(beaconState, data.Slot)
-	if err != nil {
-		return false, false, false, err
-	}
-	matchedHead = bytes.Equal(r, data.BeaconBlockRoot)
-	return
-=======
 	// Get matching participation flags.
 	matchingSource, matchingTarget, matchingHead, err := matchingStatus(beaconState, data, justifiedCheckpt)
 	if err != nil {
@@ -380,5 +281,4 @@
 		participatedFlags[headFlagIndex] = true
 	}
 	return participatedFlags, nil
->>>>>>> d26f52a7
 }