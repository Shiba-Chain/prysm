--- conflicted
+++ resolved
@@ -29,11 +29,8 @@
     ],
     embed = [":go_default_library"],
     deps = [
-<<<<<<< HEAD
         "//beacon-chain/state/custom-types:go_default_library",
-=======
         "//beacon-chain/state/stateutil:go_default_library",
->>>>>>> d3c97da4
         "//beacon-chain/state/types:go_default_library",
         "//config/params:go_default_library",
         "//proto/prysm/v1alpha1:go_default_library",
