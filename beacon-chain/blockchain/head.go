--- conflicted
+++ resolved
@@ -129,11 +129,7 @@
 			"newSlot": fmt.Sprintf("%d", newHeadSlot),
 			"oldSlot": fmt.Sprintf("%d", headSlot),
 		}).Debug("Chain reorg occurred")
-<<<<<<< HEAD
-		absoluteSlotDifference := absoluteValueSlotDifference(newHeadSlot, headSlot)
-=======
 		absoluteSlotDifference := slotutil.AbsoluteValueSlotDifference(newHeadSlot, headSlot)
->>>>>>> 7a6ce274
 		s.cfg.StateNotifier.StateFeed().Send(&feed.Event{
 			Type: statefeed.Reorg,
 			Data: &ethpbv1.EventChainReorg{
@@ -363,15 +359,4 @@
 		},
 	})
 	return nil
-<<<<<<< HEAD
-}
-
-// Absolute value difference between two slots.
-func absoluteValueSlotDifference(x, y types.Slot) uint64 {
-	if x > y {
-		return uint64(x.SubSlot(y))
-	}
-	return uint64(y.SubSlot(x))
-=======
->>>>>>> 7a6ce274
 }