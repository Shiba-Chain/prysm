--- conflicted
+++ resolved
@@ -9,10 +9,7 @@
 	types "github.com/prysmaticlabs/eth2-types"
 	slashertypes "github.com/prysmaticlabs/prysm/beacon-chain/slasher/types"
 	ethpb "github.com/prysmaticlabs/prysm/proto/prysm/v1alpha1"
-<<<<<<< HEAD
-=======
 	"github.com/sirupsen/logrus"
->>>>>>> d52774a7
 	"go.opencensus.io/trace"
 )
 
@@ -24,30 +21,20 @@
 	slashings := make([]*ethpb.AttesterSlashing, 0)
 
 	// Check for double votes.
-<<<<<<< HEAD
-=======
 	log.Debug("Checking for double votes")
 	start := time.Now()
->>>>>>> d52774a7
 	doubleVoteSlashings, err := s.checkDoubleVotes(ctx, atts)
 	if err != nil {
 		return nil, errors.Wrap(err, "could not check slashable double votes")
 	}
-<<<<<<< HEAD
-=======
 	log.WithField("elapsed", time.Since(start)).Info("Done checking double votes")
->>>>>>> d52774a7
 	slashings = append(slashings, doubleVoteSlashings...)
 
 	// Group by chunk index and check for surround vote slashings.
 	groupedAtts := s.groupByValidatorChunkIndex(atts)
-<<<<<<< HEAD
-	fmt.Printf("Processing %d batches of attestations", len(groupedAtts))
-=======
 	log.WithField("numBatches", len(groupedAtts)).Info("Batching attestations by validator chunk index")
 	start = time.Now()
 	batchTimes := make([]time.Duration, 0, len(groupedAtts))
->>>>>>> d52774a7
 	for validatorChunkIdx, batch := range groupedAtts {
 		innerStart := time.Now()
 		attSlashings, err := s.detectAllAttesterSlashings(ctx, &chunkUpdateArgs{
@@ -59,15 +46,6 @@
 		}
 		slashings = append(slashings, attSlashings...)
 		indices := s.params.validatorIndicesInChunk(validatorChunkIdx)
-<<<<<<< HEAD
-		//fmt.Println("Writing last epoch written for validators", len(indices))
-		//startInner := time.Now()
-		if err := s.serviceCfg.Database.SaveLastEpochWrittenForValidators(ctx, indices, currentEpoch); err != nil {
-			return nil, err
-		}
-		//fmt.Printf("Saved last epoch written for vals %v\n", time.Since(startInner))
-	}
-=======
 		if err := s.serviceCfg.Database.SaveLastEpochWrittenForValidators(ctx, indices, currentEpoch); err != nil {
 			return nil, err
 		}
@@ -81,12 +59,11 @@
 		avgProcessingTimePerBatch = avgProcessingTimePerBatch / time.Duration(len(batchTimes))
 	}
 	log.WithFields(logrus.Fields{
-		"numAttestations": len(atts),
+		"numAttestations":                 len(atts),
 		"numBatchesByValidatorChunkIndex": len(groupedAtts),
-		"elapsed": time.Since(start),
-		"avgBatchProcessingTime":	avgProcessingTimePerBatch,
+		"elapsed":                         time.Since(start),
+		"avgBatchProcessingTime":          avgProcessingTimePerBatch,
 	}).Info("Done checking slashable attestations")
->>>>>>> d52774a7
 	if len(slashings) > 0 {
 		log.WithField("numSlashings", len(slashings)).Info("Slashable attestation offenses found")
 	}
@@ -241,14 +218,11 @@
 	return doubleVoteSlashings, nil
 }
 
-<<<<<<< HEAD
-=======
 // This function updates the slashing spans for a given validator for a change in epoch
 // since the last epoch we have recorded for the validator. For example, if the last epoch a validator
 // has written is N, and the current epoch is N+5, we update entries in the slashing spans
 // with their neutral element for epochs N+1 to N+4. This also puts any loaded chunks in a
 // map used as a cache for further processing and minimizing database reads later on.
->>>>>>> d52774a7
 func (s *Service) epochUpdateForValidator(
 	ctx context.Context,
 	args *chunkUpdateArgs,
