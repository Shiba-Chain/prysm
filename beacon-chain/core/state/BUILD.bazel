--- conflicted
+++ resolved
@@ -31,11 +31,7 @@
         "//beacon-chain/core/helpers:go_default_library",
         "//beacon-chain/core/state/interop:go_default_library",
         "//beacon-chain/state/interface:go_default_library",
-<<<<<<< HEAD
         "//beacon-chain/state/stateV0:go_default_library",
-        "//beacon-chain/state/stateutil:go_default_library",
-=======
->>>>>>> a69947ba
         "//proto/beacon/p2p/v1:go_default_library",
         "//shared/bls:go_default_library",
         "//shared/bytesutil:go_default_library",
