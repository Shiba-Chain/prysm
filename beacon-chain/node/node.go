--- conflicted
+++ resolved
@@ -66,11 +66,10 @@
 // full PoS node. It handles the lifecycle of the entire system and registers
 // services to a service registry.
 type BeaconNode struct {
-<<<<<<< HEAD
 	cliCtx                  *cli.Context
 	ctx                     context.Context
 	cancel                  context.CancelFunc
-	services                *shared.ServiceRegistry
+	services                *runtime.ServiceRegistry
 	lock                    sync.RWMutex
 	stop                    chan struct{} // Channel to wait for termination notifications.
 	db                      db.Database
@@ -88,26 +87,6 @@
 	collector               *bcnodeCollector
 	slasherBlockHeadersFeed *event.Feed
 	slasherAttestationsFeed *event.Feed
-=======
-	cliCtx            *cli.Context
-	ctx               context.Context
-	cancel            context.CancelFunc
-	services          *runtime.ServiceRegistry
-	lock              sync.RWMutex
-	stop              chan struct{} // Channel to wait for termination notifications.
-	db                db.Database
-	attestationPool   attestations.Pool
-	exitPool          voluntaryexits.PoolManager
-	slashingsPool     slashings.PoolManager
-	syncCommitteePool synccommittee.Pool
-	depositCache      *depositcache.DepositCache
-	stateFeed         *event.Feed
-	blockFeed         *event.Feed
-	opFeed            *event.Feed
-	forkChoiceStore   forkchoice.ForkChoicer
-	stateGen          *stategen.State
-	collector         *bcnodeCollector
->>>>>>> 57f965df
 }
 
 // New creates a new node instance, sets up configuration options, and registers
@@ -158,7 +137,7 @@
 		return nil, err
 	}
 
-	if featureconfig.Get().EnableSlasher {
+	if features.Get().EnableSlasher {
 		if err := beacon.startSlasherDB(cliCtx); err != nil {
 			return nil, err
 		}
@@ -196,7 +175,7 @@
 		return nil, err
 	}
 
-	if featureconfig.Get().EnableSlasher {
+	if features.Get().EnableSlasher {
 		if err := beacon.registerSlasherService(); err != nil {
 			return nil, err
 		}
@@ -795,10 +774,6 @@
 		maxCallSize = uint64(math.Max(float64(maxCallSize), debugGrpcMaxMsgSize))
 	}
 
-<<<<<<< HEAD
-	gatewayConfig := gateway2.DefaultConfig(enableDebugRPCEndpoints)
-	g := gateway.New(
-=======
 	gatewayConfig := gateway.DefaultConfig(enableDebugRPCEndpoints, httpModules)
 	muxs := make([]*apigateway.PbMux, 0)
 	if gatewayConfig.V1Alpha1PbMux != nil {
@@ -809,7 +784,6 @@
 	}
 
 	g := apigateway.New(
->>>>>>> 57f965df
 		b.ctx,
 		muxs,
 		gatewayConfig.Handler,
